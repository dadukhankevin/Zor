--- conflicted
+++ resolved
@@ -41,15 +41,9 @@
 X_eval = X_test_full[:EVAL_SIZE]
 
 snn = Zor([
-<<<<<<< HEAD
-    Layer(3072, do_fitness=True, device=device),
-    Layer(728, do_fitness=True, device=device),
-    Layer(3072, do_fitness=False, device=device)
-=======
-    Layer(3072, device=device, update_vectors_every=2),
-    Layer(728, device=device, update_vectors_every=2),
-    Layer(3072, device=device, update_vectors_every=1000)
->>>>>>> 8c452bb7
+    Layer(3072, device=device),
+    Layer(728, device=device),
+    Layer(3072, device=device)
 ], optimizer_class=optim.Adam, optimizer_kwargs={'lr': 0.001})
 
 # Reward baseline for variance reduction
