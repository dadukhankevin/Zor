import torch
import torch.nn as nn
import math
from activation_functions import sigmoid
import matplotlib.pyplot as plt

#16 = 300
class Layer:
    def __init__(self, input_size, 
                 activation_function=None, learning_range=0.7,
                 max_weight=100, device='cpu',
<<<<<<< HEAD
                 do_fitness=True, mutation_scale=0,
                 optimizer_class=None, optimizer_kwargs=None):
=======
                 mutation_scale=0, update_vectors_every=1, # mutation_scale seems to do nothing
                 optimizer_class=None, optimizer_kwargs=None,
                 # New optimizer/modulation knobs
                 neg_boost=0.15,
                 clip_grad_norm=None, clip_grad_value=None, # t
                 enable_weight_clamp=True,
                 accuracy_gamma=0.3, reward_baseline_beta=0.3,
                 enable_reward_baseline=True):
>>>>>>> 8c452bb7
        self.input_size = input_size
        self.device = device
        self.next_layer = None
        self.weights = None
        self.spikes = torch.zeros(self.input_size, dtype=torch.float32, device=device)
        self.activation_function = activation_function
        self.post_compute_spikes = None
        self.learning_range = learning_range
        self.max_weight = max_weight
        self.threshold = -math.inf
        self.threshold_initialized = False
        self.iteration = 0
        self.accuracy_ema = None
        self.last_accuracy = None
        self.mutation_scale = mutation_scale
        
        # Track whether user supplied custom optimizer settings
        self.optimizer_is_default = (optimizer_class is None and optimizer_kwargs is None)

        # Store optimizer configuration for later initialization
        self.optimizer_class = optimizer_class or torch.optim.AdamW
        # Avoid unintended regularization from AdamW default weight_decay
        self.optimizer_kwargs = optimizer_kwargs or {'lr': 0.001, 'weight_decay': 0.0}
        self.optimizer = None  # Will be initialized when weights are created 

        # Modulation/regularization configuration
        self.neg_boost = neg_boost
        self.clip_grad_norm = clip_grad_norm
        self.clip_grad_value = clip_grad_value
        self.enable_weight_clamp = enable_weight_clamp
        self.accuracy_gamma = accuracy_gamma
        self.reward_baseline_beta = reward_baseline_beta
        self.reward_baseline = None # this set to 1 seemed to do nothing
        self.enable_reward_baseline = enable_reward_baseline

    def init_weights(self, next_layer):
        self.next_layer = next_layer
        scale = torch.sqrt(torch.tensor(2.0 / (self.input_size + next_layer.input_size)))
        self.weights = torch.normal(0, scale, (self.input_size, next_layer.input_size), device=self.device) / 2
        self.weights.requires_grad_(True)  # Enable gradients for PyTorch optimizer
        # Initialize reward baseline (EMA) matching the outgoing dimension
        self.reward_baseline = torch.zeros((1, next_layer.input_size), device=self.device)
        
        # Initialize PyTorch optimizer
        self.optimizer = self.optimizer_class([self.weights], **self.optimizer_kwargs)

    def _apply_optimizer_update(self, scaled_gradient):
        """Apply PyTorch optimizer update with safety features (no fitness modulation)."""
        # Apply optional negative boost, independent of fitness
        modulated_gradient = scaled_gradient  * (1 + self.neg_boost * (scaled_gradient < 0).float())

        # PyTorch optimizers perform gradient descent: w -= lr * grad
        # Our reinforce logic computes a direction to INCREASE weights, so negate here
        modulated_gradient = -modulated_gradient
        
        # Set gradient and optional clipping, then step
        self.optimizer.zero_grad()
        self.weights.grad = modulated_gradient

        if self.clip_grad_value is not None:
            torch.nn.utils.clip_grad_value_([self.weights], self.clip_grad_value)
        if self.clip_grad_norm is not None:
            torch.nn.utils.clip_grad_norm_([self.weights], self.clip_grad_norm)

        self.optimizer.step()
    
    def get_activation(self):
        return (self.spikes > 0).float().mean()  # Use spikes, not post_compute_spikes
        
    
    @torch.no_grad()
    def forward(self, x, train=True):
        x = x.float()  # Convert to float32 for numerical stability
        
        if self.next_layer:
            # Hidden layers need spike computation for gating
            if train:
                # Only reallocate if batch size changed (more efficient check)
                if self.spikes.shape[0] != x.shape[0]:
                    self.spikes = torch.zeros_like(x)

            # Efficient spike computation (boolean mask), keep compute dense for GEMM efficiency
            spikes = (x > self.threshold)
            if train:
                self.spikes = spikes.float()

            # Dense masked inputs (fast on accelerators)
            spike_outputs = x * spikes.float()
            
            # Initialize threshold only once (only during training)
            if train and not self.threshold_initialized and spike_outputs.numel() > 0:
                self.threshold = spike_outputs.min() * 0.8
                self.threshold_initialized = True
                
            if self.activation_function:
                outputs = self.activation_function(spike_outputs)
                if train:
                    self.post_compute_spikes = outputs  # Remove redundant clone
                return outputs @ self.weights
            else:
                if train:
                    self.post_compute_spikes = spike_outputs  # Remove redundant clone
                return spike_outputs @ self.weights
        else:
            # Output layer - no spike computation needed during inference!
            if not train:
                # Pure inference: just apply activation function if present
                return self.activation_function(x) if self.activation_function else x
            
            # Training: still need spike computation for learning
            if self.spikes.shape[0] != x.shape[0]:
                self.spikes = torch.zeros_like(x)
                
            spikes = (x > self.threshold).float()
            self.spikes = spikes
            spike_outputs = x * spikes
            
            if not self.threshold_initialized and spike_outputs.numel() > 0:
                self.threshold = spike_outputs.min() * 0.8
                self.threshold_initialized = True
                
            final_outputs = self.activation_function(spike_outputs) if self.activation_function else spike_outputs
            self.post_compute_spikes = final_outputs  # Remove redundant clone
            return final_outputs


    @torch.no_grad()
    def reinforce(self, signal, accuracy):
        batch_size = self.post_compute_spikes.shape[0]
        self.iteration += 1

        if self.next_layer:
            # Cache sparsity calculation for efficiency
            next_layer_sparsity = 1.0 - (self.next_layer.post_compute_spikes > self.next_layer.threshold).float().mean()

            # Compute next signal before updating weights to avoid expensive clone
            next_signal = signal @ self.weights.T

            elig = (self.post_compute_spikes.T @ self.next_layer.post_compute_spikes) / batch_size
            elig = elig * self.weights



            elig = torch.relu(elig)  # More efficient than clamp(0, math.inf)
            # Reward baseline (EMA) to reduce variance
            if self.enable_reward_baseline:
                if self.reward_baseline is None:
                    self.reward_baseline = torch.zeros_like(signal.mean(dim=0, keepdim=True))
                beta = self.reward_baseline_beta
                batch_reward = signal.mean(dim=0, keepdim=True)
                self.reward_baseline = beta * self.reward_baseline + (1 - beta) * batch_reward
                centered_signal = signal - self.reward_baseline
            else:
                centered_signal = signal

            gradient = ((self.post_compute_spikes.T @ centered_signal) / batch_size) * elig

            gradient_norm = torch.norm(gradient)
            if gradient_norm > self.learning_range:
                gradient *= (self.learning_range / gradient_norm)

            # Accuracy scaling with gamma
            scale = (1 - accuracy) ** self.accuracy_gamma
            scaled_gradient = gradient * scale
            
            # Apply optimizer update using the new unified system
            self._apply_optimizer_update(scaled_gradient)
            
            # In-place clamp to preserve the optimizer's Parameter reference
            if self.enable_weight_clamp:
                self.weights.clamp_(-self.max_weight, self.max_weight)
            return next_signal
        return signal




class Zor:
    def __init__(self, layers, optimizer_class=None, optimizer_kwargs=None):
        self.layers = layers
        self.optimizer_class = optimizer_class or torch.optim.AdamW
        self.optimizer_kwargs = optimizer_kwargs or {'lr': 0.001, 'weight_decay': 0.0}
        
        # Apply optimizer settings to all layers that don't already have custom optimizers
        for layer in layers:
            if getattr(layer, 'optimizer_is_default', True):
                # Layer is using defaults, apply Zor-level optimizer settings
                layer.optimizer_class = self.optimizer_class
                layer.optimizer_kwargs = self.optimizer_kwargs.copy()
        self.accuracy_history = []
        self.activation_history = [[] for _ in range(len(layers))]
        self.last_batch = None
        self.last_outputs = None
        for i in range(len(layers) - 1):
            layers[i].init_weights(layers[i + 1])

    @torch.no_grad()
    def forward(self, input_data, train=True):
        x = input_data
        for layer in self.layers:
            x = layer.forward(x, train=train)
        return x
    
    def reinforce(self, rewards, accuracy):
        for layer in reversed(self.layers):
            rewards = layer.reinforce(rewards, accuracy)
        return rewards
    
    def experimental_reinforce(self, rewards, accuracy):
        for layer in reversed(self.layers):
            rewards = layer.experimental_reinforce(rewards, accuracy)
        return rewards
    
    @torch.no_grad()
    def train_batch(self, input_data, target_data):
        outputs = self.forward(input_data, train=True)
        errors = target_data - outputs
        accuracy = 1.0 - float(torch.mean(torch.abs(errors)))
        accuracy = accuracy
        self.accuracy_history.append(accuracy)
        self.reinforce(errors, accuracy)
        return errors
    
    
    def evaluate(self, validation_data, train=False):
        """Evaluate on validation data without affecting model parameters."""
        with torch.inference_mode():
            # Store current spike states to restore later
            original_spikes = [layer.spikes.clone() for layer in self.layers]
            
            outputs = self.forward(validation_data, train=False)
            errors = validation_data - outputs
            accuracy = 100.0 * (1.0 - float(torch.mean(torch.abs(errors))))
            
            # Restore original spike states (no learning occurred)
            for i, layer in enumerate(self.layers):
                layer.spikes = original_spikes[i]
            
            return accuracy
    
    def plot_accuracy(self):
        # Convert to CPU for matplotlib
        if isinstance(self.accuracy_history[0], torch.Tensor):
            history = [x.cpu() if hasattr(x, 'cpu') else x for x in self.accuracy_history]
        else:
            history = self.accuracy_history
        plt.plot(history)
        plt.show()<|MERGE_RESOLUTION|>--- conflicted
+++ resolved
@@ -9,19 +9,13 @@
     def __init__(self, input_size, 
                  activation_function=None, learning_range=0.7,
                  max_weight=100, device='cpu',
-<<<<<<< HEAD
-                 do_fitness=True, mutation_scale=0,
-                 optimizer_class=None, optimizer_kwargs=None):
-=======
                  mutation_scale=0, update_vectors_every=1, # mutation_scale seems to do nothing
                  optimizer_class=None, optimizer_kwargs=None,
                  # New optimizer/modulation knobs
                  neg_boost=0.15,
                  clip_grad_norm=None, clip_grad_value=None, # t
-                 enable_weight_clamp=True,
-                 accuracy_gamma=0.3, reward_baseline_beta=0.3,
+                 reward_baseline_beta=0.3,
                  enable_reward_baseline=True):
->>>>>>> 8c452bb7
         self.input_size = input_size
         self.device = device
         self.next_layer = None
@@ -51,10 +45,8 @@
         self.neg_boost = neg_boost
         self.clip_grad_norm = clip_grad_norm
         self.clip_grad_value = clip_grad_value
-        self.enable_weight_clamp = enable_weight_clamp
-        self.accuracy_gamma = accuracy_gamma
         self.reward_baseline_beta = reward_baseline_beta
-        self.reward_baseline = None # this set to 1 seemed to do nothing
+        self.reward_baseline = None
         self.enable_reward_baseline = enable_reward_baseline
 
     def init_weights(self, next_layer):
@@ -62,8 +54,6 @@
         scale = torch.sqrt(torch.tensor(2.0 / (self.input_size + next_layer.input_size)))
         self.weights = torch.normal(0, scale, (self.input_size, next_layer.input_size), device=self.device) / 2
         self.weights.requires_grad_(True)  # Enable gradients for PyTorch optimizer
-        # Initialize reward baseline (EMA) matching the outgoing dimension
-        self.reward_baseline = torch.zeros((1, next_layer.input_size), device=self.device)
         
         # Initialize PyTorch optimizer
         self.optimizer = self.optimizer_class([self.weights], **self.optimizer_kwargs)
@@ -168,11 +158,10 @@
             elig = torch.relu(elig)  # More efficient than clamp(0, math.inf)
             # Reward baseline (EMA) to reduce variance
             if self.enable_reward_baseline:
+                batch_reward = signal.mean(dim=0, keepdim=True)
                 if self.reward_baseline is None:
-                    self.reward_baseline = torch.zeros_like(signal.mean(dim=0, keepdim=True))
-                beta = self.reward_baseline_beta
-                batch_reward = signal.mean(dim=0, keepdim=True)
-                self.reward_baseline = beta * self.reward_baseline + (1 - beta) * batch_reward
+                    self.reward_baseline = torch.zeros_like(batch_reward)
+                self.reward_baseline = self.reward_baseline_beta * self.reward_baseline + (1 - self.reward_baseline_beta) * batch_reward
                 centered_signal = signal - self.reward_baseline
             else:
                 centered_signal = signal
@@ -184,15 +173,15 @@
                 gradient *= (self.learning_range / gradient_norm)
 
             # Accuracy scaling with gamma
-            scale = (1 - accuracy) ** self.accuracy_gamma
+            accuracy_gamma = 0.3
+            scale = (1 - accuracy) ** accuracy_gamma
             scaled_gradient = gradient * scale
             
             # Apply optimizer update using the new unified system
             self._apply_optimizer_update(scaled_gradient)
             
             # In-place clamp to preserve the optimizer's Parameter reference
-            if self.enable_weight_clamp:
-                self.weights.clamp_(-self.max_weight, self.max_weight)
+            self.weights.clamp_(-self.max_weight, self.max_weight)
             return next_signal
         return signal
 
